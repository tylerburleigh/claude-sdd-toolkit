--- conflicted
+++ resolved
@@ -2,11 +2,7 @@
 
 > Spec-Driven Development: Structured, trackable AI-assisted development through machine-readable specifications
 
-<<<<<<< HEAD
 [![Plugin Version](https://img.shields.io/badge/version-0.7.5-blue.svg)]()
-=======
-[![Plugin Version](https://img.shields.io/badge/version-0.7.1-blue.svg)]()
->>>>>>> a55f79de
 [![Claude Code](https://img.shields.io/badge/Claude%20Code-Plugin-purple.svg)]()
 [![Python](https://img.shields.io/badge/python-3.9+-green.svg)]()
 
@@ -72,137 +68,7 @@
         [Continues through tasks]
 ```
 
-<<<<<<< HEAD
-See [examples/doc-scope/README.md](examples/doc-scope/README.md) for a complete workflow example.
-
-## Architecture
-
-### Modular Skill-Based Design
-
-Each major capability is implemented as an independent skill module:
-
-```
-┌─────────────────────────────────────────────────────────────────┐
-│                      Skill Architecture                         │
-└─────────────────────────────────────────────────────────────────┘
-
-         Core Workflow Skills (Main)
-┌──────────────┐  ┌──────────────┐  ┌──────────────┐
-│  sdd-plan    │  │  sdd-next    │  │  sdd-update  │
-│              │  │              │  │              │
-│  Create      │  │  Orchestrate │  │  Track       │
-│  Specs       │  │  Tasks       │  │  Progress    │
-└──────┬───────┘  └──────┬───────┘  └──────┬───────┘
-       │                 │                 │
-       └─────────────────┼─────────────────┘
-                         │
-    ┌────────────────────┼────────────────────┐
-    │                    │                    │
-┌───▼────┐     ┌─────▼─────┐   ┌─────▼─────┐   ┌─────▼─────┐
-│ code-  │     │    doc-   │   │ llm-doc-  │   │   run-    │
-│ doc    │     │   query   │   │   gen     │   │   tests   │
-│        │     │           │   │           │   │           │
-│ Docs   │     │  Analyze  │   │  AI Docs  │   │  Testing  │
-└───┬────┘     └─────┬─────┘   └─────┬─────┘   └─────┬─────┘
-    │                │               │               │
-    └────────────────┴───────────────┴───────────────┘
-                         │
-              Supporting Skills
-    ┌────────────────────┼────────────────────┐
-    │                    │                    │
-┌───▼──────────┐  ┌──────▼──────┐   ┌────────▼──────┐
-│ sdd-validate │  │ sdd-fidelity│   │ sdd-plan-     │
-│ sdd-render   │  │    -review  │   │    review     │
-│ sdd-modify   │  │             │   │               │
-└──────────────┘  └─────────────┘   └───────────────┘
-                         │
-                  ┌──────▼──────┐
-                  │   common    │
-                  │             │
-                  │  Shared     │
-                  │  Utilities  │
-                  └─────────────┘
-```
-
-**Core Workflow:**
-- **sdd-plan** - Create specifications with tasks and dependencies
-- **sdd-next** - Orchestrate workflow, find next actionable task
-- **sdd-update** - Track progress, update status, journal decisions
-
-**Supporting Skills:**
-- Documentation: `doc-query`, `llm-doc-gen`
-- Quality: `sdd-validate`, `sdd-fidelity-review`, `sdd-plan-review`, `sdd-modify`
-- Testing: `run-tests`
-- Utilities: `sdd-render`, `context-tracker`, `sdd-pr`
-
-Benefits:
-- Independent development and testing
-- Clear separation of concerns
-- Extensible without breaking changes
-- Composable workflows
-
-### Provider Abstraction Layer
-
-Unified interface for multiple AI tools:
-
-```python
-# All providers implement ProviderContext
-providers = ["gemini", "cursor-agent", "codex", "claude", "opencode"]
-
-# Parallel consultation
-results = consult_multi_agent(
-    prompt=prompt,
-    providers=["gemini", "cursor-agent"],
-    mode="parallel"
-)
-```
-
-**Supported Providers:**
-- **Gemini** - Google's Gemini 3.0 Pro/Flash models
-- **Cursor Agent** - Cursor IDE's AI with 1M context (Composer)
-- **Codex** - Anthropic Codex CLI
-- **Claude** - Anthropic Claude with read-only restrictions (Sonnet 4.5/Haiku 4.5)
-- **OpenCode** - OpenCode AI models with Node.js SDK integration (requires Node.js >= 18.x)
-
-### Provider Security Model
-
-All providers enforce read-only access to protect against unintended modifications during codebase analysis:
-
-| Provider | Security Model | Enforcement | Robustness |
-|----------|---------------|-------------|------------|
-| **Codex** | OS-level sandboxing (`--sandbox read-only`) | Seatbelt/Landlock/Restricted Token | ⭐⭐⭐⭐⭐ Most Secure |
-| **Claude** | Tool allowlist/denylist | CLI flags (`--allowed-tools`, `--disallowed-tools`) | ⭐⭐⭐⭐ Strong |
-| **Gemini** | Tool allowlist | CLI flags (`--allowed-tools`) | ⭐⭐⭐⭐ Strong |
-| **Opencode** | Dual-layer protection | Config file + permissions | ⭐⭐⭐ Good |
-| **Cursor Agent** | Config-based allowlist | Temporary `.cursor/cli-config.json` | ⭐⭐⭐ Good |
-
-**Allowed Operations:** Read, Grep, Glob, List, read-only git commands (log, show, diff, status), file analysis tools, text processing
-
-**Blocked Operations:** Write, Edit, Delete, web operations (WebSearch, WebFetch - prevents data exfiltration), destructive shell commands (rm, chmod), git write operations (add, commit, push), package installations, system modifications
-
-**Security Documentation**: See [Provider Security Architecture](docs/security/PROVIDER_SECURITY.md) for detailed security model, [Threat Model](docs/security/THREAT_MODEL.md) for attack scenarios, and `docs/providers/OPENCODE.md` for provider-specific details.
-
-### Data Flow
-
-**Primary State: JSON Specifications**
-
-```
-specs/
-├── pending/      # Planned work
-├── active/       # Current implementation
-├── completed/    # Finished features
-└── archived/     # Cancelled work
-```
-
-**Lifecycle:**
-```
-Plan → Validate → Activate → Implement → Track → Review → Complete
-  ↓        ↓          ↓           ↓         ↓        ↓         ↓
-sdd-plan  validate  activate  sdd-next  update  fidelity      PR
-```
-=======
 ## How It Works
->>>>>>> a55f79de
 
 ### Specifications: Machine-Readable Plans
 
@@ -291,370 +157,7 @@
 
 ## Essential Skills Reference
 
-<<<<<<< HEAD
-### Debug Test Failures
-
-```
-You: Run tests and fix failures
-
-Claude: [Uses run-tests skill]
-        Running pytest...
-
-        3 tests failed
-
-        Consulting gemini...
-
-        test_authenticate_user FAILED
-        - Issue: Missing mock for UserRepository
-        - Fix: Add @patch('auth.UserRepository')
-
-        test_validate_token FAILED
-        - Issue: Token expiry not mocked
-        - Fix: Use freezegun to control time
-```
-
-## Project Structure
-
-```
-your-project/
-├── specs/
-│   ├── pending/
-│   ├── active/
-│   ├── completed/
-│   ├── archived/
-│   │
-│   ├── .reports/              # Gitignored
-│   ├── .reviews/              # Gitignored
-│   ├── .backups/              # Gitignored
-│   └── .human-readable/       # Gitignored
-│
-├── .claude/
-│   ├── settings.local.json    # Created by /sdd-setup
-│   ├── sdd_config.json        # CLI preferences
-│   └── ai_config.yaml         # AI defaults
-│
-├── docs/                      # Optional
-│   ├── codebase.json
-│   ├── index.md
-│   ├── project-overview.md
-│   ├── architecture.md
-│   └── component-inventory.md
-│
-└── [source code]
-```
-
-## Configuration
-
-### Project Setup
-
-```
-/sdd-setup
-```
-
-This creates:
-- `.claude/settings.local.json` - Required permissions
-- `.claude/sdd_config.json` - Output preferences
-- `.claude/ai_config.yaml` - AI model defaults
-
-**Optional**: Create `.claude/git_config.json` for git integration settings (auto-branch, auto-commit, auto-push). Template available at `claude_skills/common/templates/setup/git_config.json`.
-
-Run once per project.
-
-### CLI Configuration
-
-**File**: `.claude/sdd_config.json`
-
-```json
-{
-  "work_mode": "single",
-  "output": {
-    "default_mode": "json",        // "rich", "plain", or "json"
-    "json_compact": true,           // Compact JSON (~30% token savings)
-    "default_verbosity": "quiet"    // "quiet", "normal", or "verbose"
-  }
-}
-```
-
-**Settings:**
-- `work_mode`: "single" (one task at a time) or "autonomous" (complete all tasks in phase)
-- `output.default_mode`: Default output format
-- `output.json_compact`: Use compact JSON formatting
-- `output.default_verbosity`: Default verbosity level
-
-**Precedence:**
-1. CLI flags (`--json`, `--compact`, `--verbose`, `--quiet`)
-2. Config file
-3. Built-in defaults
-
-**Token Savings:**
-
-| Output | Normal | Compact | Savings |
-|--------|--------|---------|---------|
-| `sdd progress` | ~120 | ~84 | 30% |
-| `sdd prepare-task` | ~400 | ~280 | 30% |
-| `sdd next-task` | ~55 | ~37 | 33% |
-
-### AI Model Configuration
-
-**File**: `.claude/ai_config.yaml`
-
-```yaml
-# Tool/provider fallback priority
-tool_priority:
-  default:
-    - gemini
-    - cursor-agent
-    - codex
-    - claude
-
-# Per-skill configuration
-run-tests:
-  tool_priority:
-    - gemini
-    - cursor-agent
-  models:
-    gemini: gemini-2.5-pro
-    cursor-agent: composer-1
-
-sdd-plan-review:
-  tool_priority:
-    - gemini
-    - cursor-agent
-  models:
-    gemini: gemini-2.5-pro
-    cursor-agent: composer-1
-```
-
-**Key settings:**
-- `tool_priority.default`: Fallback order when tool fails
-- Per-skill `tool_priority`: Tool consultation order for that skill
-- Per-skill `models`: Default model for each tool
-
-**CLI Override:**
-```bash
-# Single model for all operations
-sdd test run --model gemini-2.5-pro
-
-# Tool-specific overrides
-sdd doc analyze-with-ai . \
-  --model gemini=gemini-2.5-flash \
-  --model cursor-agent=composer-2
-```
-
-### Git Integration Configuration (Optional)
-
-**File**: `.claude/git_config.json`
-
-```json
-{
-  "enabled": false,
-  "auto_branch": true,
-  "auto_commit": true,
-  "auto_push": false,
-  "auto_pr": false,
-  "commit_cadence": "task"
-}
-```
-
-**Settings:**
-- `enabled`: Master switch for git integration (default: false)
-- `auto_branch`: Create feature branches when starting specs (default: true)
-- `auto_commit`: Commit changes when completing tasks (default: true)
-- `auto_push`: Push commits to remote automatically (default: false)
-- `auto_pr`: Create pull requests when specs complete (default: false)
-- `commit_cadence`: When to commit - "task", "phase", or "manual" (default: "task")
-
-**Note**: This file is not created by `/sdd-setup`. Copy from template at `claude_skills/common/templates/setup/git_config.json` if needed.
-
-## Advanced Topics
-
-### Design Patterns
-
-From architecture analysis:
-
-1. **Command Pattern** - CLI commands as operations
-2. **Factory Pattern** - Language parser creation
-3. **Strategy Pattern** - AI tool selection
-4. **Facade Pattern** - Documentation query interface
-5. **Provider Pattern** - AI tool abstraction
-6. **Repository Pattern** - Spec file operations
-7. **Mediator Pattern** - Output formatting
-
-### Technology Stack
-
-**Core:**
-- Python 3.9+ (183 modules, 154 classes, 915 functions)
-- JSON for specs and schemas
-- Rich for terminal UI
-- tree-sitter for AST parsing
-
-**AI Integration:**
-- External CLI tools (gemini, cursor-agent, codex, claude)
-- Provider abstraction layer
-- Parallel consultation
-
-**Testing:**
-- pytest framework
-- Integration coverage
-
-### Performance
-
-**Scalability:**
-- Documentation: Linear with codebase size
-- Spec validation: O(n) dependency analysis
-- Doc queries: Fast JSON traversal
-- AI calls: Parallel execution, cached results
-
-**Optimization:**
-- Parallel AI consultation
-- TTL-based caching
-- Lazy loading
-- Progressive rendering
-
-### Extension Points
-
-**Add a Skill:**
-1. Create `src/claude_skills/<skill_name>/`
-2. Implement `cli.py`
-3. Use `common` utilities
-4. Register in main CLI
-5. Add tests
-
-**Add a Language Parser:**
-1. Install tree-sitter grammar
-2. Create parser in `code_doc/parsers/`
-3. Update factory
-4. Add detection
-5. Test
-
-**Add an AI Provider:**
-1. Extend `ProviderContext`
-2. Register in `providers/registry.py`
-3. Add detection
-4. Update config templates
-5. Test
-
-## Troubleshooting
-
-### Skills Not Working
-
-```bash
-ls ~/.claude/plugins/marketplaces/claude-sdd-toolkit/skills/
-# Should show: sdd-plan, sdd-next, doc-query, llm-doc-gen, etc.
-```
-
-### CLI Commands Not Found
-
-```bash
-cd ~/.claude/plugins/marketplaces/claude-sdd-toolkit/src/claude_skills
-pip install -e .
-```
-
-### After Plugin Update
-
-Always reinstall Python package:
-
-```bash
-cd ~/.claude/plugins/marketplaces/claude-sdd-toolkit/src/claude_skills
-pip install -e .
-# Restart Claude Code
-```
-
-### Permission Errors
-
-```
-/sdd-setup
-```
-
-### Validation Errors
-
-```bash
-sdd validate <spec.json>
-sdd validate <spec.json> --fix
-sdd validate <spec.json> --show-graph
-```
-
-### AI Tool Failures
-
-```bash
-sdd test check-tools
-```
-
-Common issues: rate limits, API key not configured, tool not in PATH.
-
-Multi-agent consultation succeeds if at least one model succeeds.
-
-## CLI Reference
-
-For toolkit developers. Regular users should use natural language with Claude or slash commands.
-
-<details>
-<summary>Show CLI commands</summary>
-
-### Spec Operations
-```bash
-sdd create <name>
-sdd activate-spec <spec-id>
-sdd next-task <spec-id>
-sdd prepare-task <spec-id> <task-id>
-sdd update-status <spec> <task>
-sdd complete-task <spec-id> <task-id>
-sdd complete-spec <spec-id>
-sdd validate <spec.json>
-sdd list-specs [--status STATUS]
-```
-
-### Documentation
-```bash
-sdd doc generate . --parallel --filter-mode balanced  # Fast, optimized generation
-sdd doc analyze-with-ai .
-sdd doc stats
-sdd doc search "pattern"
-sdd doc complexity --threshold 10
-sdd doc callers "function"
-sdd doc callees "function"
-sdd doc call-graph "entry"
-sdd doc impact "function"
-sdd doc refactor-candidates
-```
-
-### Testing
-```bash
-sdd test run tests/
-sdd test debug --test <name>
-sdd test check-tools
-```
-
-### Reviews
-```bash
-sdd plan-review <spec>
-sdd fidelity-review <spec>
-sdd render <spec>
-```
-
-</details>
-
-## Updating the Toolkit
-
-1. **Update Marketplace**: `/plugins → Manage marketplaces → claude-sdd-toolkit → Update`
-2. **Update Plugin**: `/plugins → Manage and uninstall → Update now`
-3. **Restart Claude Code**
-4. **Reinstall Package**:
-   ```bash
-   cd ~/.claude/plugins/marketplaces/claude-sdd-toolkit/src/claude_skills
-   pip install -e .
-   ```
-
-## Version History
-
-**0.7.5** - Enforces read-only/tool restrictions across every AI provider, ships a comprehensive INSTALLATION guide plus fidelity-review model selection notes, and adds deep-dive security docs (threat model, testing, provider overview) linked from the expanded README.
-
-**0.7.0** - New `sdd doc scope` command with `--plan`/`--implement` presets. 49x speedup in llm-doc-gen cross-reference resolution. Analysis integration enhances LLM docs with real codebase metrics. Parallel processing, persistent caching, streaming output. 100+ new tests.
-
-**0.6.8** - New llm-doc-gen skill for LLM-powered narrative documentation. Integrated code-doc as analysis module. Enhanced documentation with codebase statistics. [BMAD](https://github.com/bmad-code-org/BMAD-METHOD)-style workflow orchestration with resumability.
-=======
 ### Planning & Workflow
->>>>>>> a55f79de
 
 | Skill | Purpose | Usage |
 |-------|---------|-------|
@@ -692,16 +195,11 @@
 ## Documentation
 
 ### For Users
-<<<<<<< HEAD
-- [INSTALLATION.md](INSTALLATION.md) - Setup guide
-- [examples/](examples/) - Workflow examples
-=======
 
 - [Getting Started](docs/getting-started.md) - Installation and setup guide
 - [Core Concepts](docs/core-concepts.md) - Specifications, tasks, dependencies
 - [Workflows](docs/workflows.md) - Common development patterns and examples
 - [Configuration](docs/configuration.md) - Setup and configuration options
->>>>>>> a55f79de
 
 ### For Developers
 
@@ -740,8 +238,4 @@
 
 ---
 
-<<<<<<< HEAD
-**Version**: 0.7.5 | **License**: MIT | **Author**: Tyler Burleigh
-=======
-**Version:** 0.7.1 | **License:** MIT | **Author:** Tyler Burleigh
->>>>>>> a55f79de
+**Version:** 0.7.1 | **License:** MIT | **Author:** Tyler Burleigh